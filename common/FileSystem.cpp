// SPDX-FileCopyrightText: 2002-2024 PCSX2 Dev Team
// SPDX-License-Identifier: GPL-3.0+

#include "FileSystem.h"
#include "Error.h"
#include "Path.h"
#include "Assertions.h"
#include "Console.h"
#include "StringUtil.h"
#include "Path.h"
#include "ProgressCallback.h"

#include <algorithm>
#include <cerrno>
#include <cstdlib>
#include <cstring>
#include <limits>
#include <numeric>

#ifdef __APPLE__
#include <mach-o/dyld.h>
#include <stdlib.h>
#include <sys/param.h>
#endif

#ifdef __FreeBSD__
#include <sys/sysctl.h>
#endif

#if defined(_WIN32)
#include "RedtapeWindows.h"
#include <io.h>
#include <malloc.h>
#include <pathcch.h>
#include <winioctl.h>
#include <share.h>
#include <shlobj.h>
#else
#include <fcntl.h>
#include <dirent.h>
#include <errno.h>
#include <limits.h>
#include <sys/stat.h>
#include <sys/types.h>
#include <unistd.h>
#endif

#ifdef _WIN32

static std::time_t ConvertFileTimeToUnixTime(const FILETIME& ft)
{
	// based off https://stackoverflow.com/a/6161842
	static constexpr s64 WINDOWS_TICK = 10000000;
	static constexpr s64 SEC_TO_UNIX_EPOCH = 11644473600LL;

	const s64 full = static_cast<s64>((static_cast<u64>(ft.dwHighDateTime) << 32) | static_cast<u64>(ft.dwLowDateTime));
	return static_cast<std::time_t>(full / WINDOWS_TICK - SEC_TO_UNIX_EPOCH);
}

template <class T>
static bool IsUNCPath(const T& path)
{
	return (path.length() >= 3 && path[0] == '\\' && path[1] == '\\');
}

#endif

static inline bool FileSystemCharacterIsSane(char32_t c, bool strip_slashes)
{
#ifdef _WIN32
	// https://docs.microsoft.com/en-gb/windows/win32/fileio/naming-a-file?redirectedfrom=MSDN#naming-conventions
	if ((c == U'/' || c == U'\\') && strip_slashes)
		return false;

	if (c == U'<' || c == U'>' || c == U':' || c == U'"' || c == U'|' || c == U'?' || c == U'*' || c == 0 ||
		c <= static_cast<char32_t>(31))
	{
		return false;
	}
#else
	if (c == '/' && strip_slashes)
		return false;

	// drop asterisks too, they make globbing annoying
	if (c == '*')
		return false;

		// macos doesn't allow colons, apparently
#ifdef __APPLE__
	if (c == U':')
		return false;
#endif
#endif

	return true;
}

template <typename T>
static inline void PathAppendString(std::string& dst, const T& src)
{
	if (dst.capacity() < (dst.length() + src.length()))
		dst.reserve(dst.length() + src.length());

	bool last_separator = (!dst.empty() && dst.back() == FS_OSPATH_SEPARATOR_CHARACTER);

	size_t index = 0;

#ifdef _WIN32
	// special case for UNC paths here
	if (dst.empty() && src.length() >= 3 && src[0] == '\\' && src[1] == '\\' && src[2] != '\\')
	{
		dst.append("\\\\");
		index = 2;
	}
#endif

	for (; index < src.length(); index++)
	{
		const char ch = src[index];

#ifdef _WIN32
		// convert forward slashes to backslashes
		if (ch == '\\' || ch == '/')
#else
		if (ch == '/')
#endif
		{
			if (last_separator)
				continue;
			last_separator = true;
			dst.push_back(FS_OSPATH_SEPARATOR_CHARACTER);
		}
		else
		{
			last_separator = false;
			dst.push_back(ch);
		}
	}
}

std::string Path::SanitizeFileName(const std::string_view str, bool strip_slashes /* = true */)
{
	std::string ret;
	ret.reserve(str.length());

	size_t pos = 0;
	while (pos < str.length())
	{
		char32_t ch;
		pos += StringUtil::DecodeUTF8(str, pos, &ch);
		ch = FileSystemCharacterIsSane(ch, strip_slashes) ? ch : U'_';
		StringUtil::EncodeAndAppendUTF8(ret, ch);
	}

#ifdef _WIN32
	// Windows: Can't end filename with a period.
	if (ret.length() > 0 && ret.back() == '.')
		ret.back() = '_';
#endif

	return ret;
}

void Path::SanitizeFileName(std::string* str, bool strip_slashes /* = true */)
{
	const size_t len = str->length();

	char small_buf[128];
	std::unique_ptr<char[]> large_buf;
	char* str_copy = small_buf;
	if (len >= std::size(small_buf))
	{
		large_buf = std::make_unique<char[]>(len + 1);
		str_copy = large_buf.get();
	}
	std::memcpy(str_copy, str->c_str(), sizeof(char) * (len + 1));
	str->clear();

	size_t pos = 0;
	while (pos < len)
	{
		char32_t ch;
		pos += StringUtil::DecodeUTF8(str_copy + pos, pos - len, &ch);
		ch = FileSystemCharacterIsSane(ch, strip_slashes) ? ch : U'_';
		StringUtil::EncodeAndAppendUTF8(*str, ch);
	}

#ifdef _WIN32
	// Windows: Can't end filename with a period.
	if (str->length() > 0 && str->back() == '.')
		str->back() = '_';
#endif
}

bool Path::IsValidFileName(const std::string_view str, bool allow_slashes)
{
	const size_t len = str.length();
	size_t pos = 0;
	while (pos < len)
	{
		char32_t ch;
		pos += StringUtil::DecodeUTF8(str.data() + pos, pos - len, &ch);
		if (!FileSystemCharacterIsSane(ch, !allow_slashes))
			return false;
	}

#ifdef _WIN32
	// Windows: Can't end filename with a period.
	if (len > 0 && str.back() == '.')
		return false;
#endif

	return true;
}

#ifdef _WIN32

bool FileSystem::GetWin32Path(std::wstring* dest, std::string_view str)
{
	// Just convert to wide if it's a relative path, MAX_PATH still applies.
	if (!Path::IsAbsolute(str))
		return StringUtil::UTF8StringToWideString(*dest, str);

	// PathCchCanonicalizeEx() thankfully takes care of everything.
	// But need to widen the string first, avoid the stack allocation.
	int wlen = MultiByteToWideChar(CP_UTF8, 0, str.data(), static_cast<int>(str.length()), nullptr, 0);
	if (wlen <= 0) [[unlikely]]
		return false;

	// So copy it to a temp wide buffer first.
	wchar_t* wstr_buf = static_cast<wchar_t*>(_malloca(sizeof(wchar_t) * (static_cast<size_t>(wlen) + 1)));
	wlen = MultiByteToWideChar(CP_UTF8, 0, str.data(), static_cast<int>(str.length()), wstr_buf, wlen);
	if (wlen <= 0) [[unlikely]]
	{
		_freea(wstr_buf);
		return false;
	}

	// And use PathCchCanonicalizeEx() to fix up any non-direct elements.
	wstr_buf[wlen] = '\0';
	dest->resize(std::max<size_t>(static_cast<size_t>(wlen) + (IsUNCPath(str) ? 9 : 5), 16));
	for (;;)
	{
		const HRESULT hr =
			PathCchCanonicalizeEx(dest->data(), dest->size(), wstr_buf, PATHCCH_ENSURE_IS_EXTENDED_LENGTH_PATH);
		if (SUCCEEDED(hr))
		{
			dest->resize(std::wcslen(dest->data()));
			_freea(wstr_buf);
			return true;
		}
		else if (hr == HRESULT_FROM_WIN32(ERROR_INSUFFICIENT_BUFFER))
		{
			dest->resize(dest->size() * 2);
			continue;
		}
		else [[unlikely]]
		{
			Console.ErrorFmt("PathCchCanonicalizeEx() returned {:08X}", static_cast<unsigned>(hr));
			_freea(wstr_buf);
			return false;
		}
	}
}

std::wstring FileSystem::GetWin32Path(std::string_view str)
{
	std::wstring ret;
	if (!GetWin32Path(&ret, str))
		ret.clear();
	return ret;
}

#endif

bool Path::IsAbsolute(const std::string_view path)
{
#ifdef _WIN32
	return (path.length() >= 3 && ((path[0] >= 'A' && path[0] <= 'Z') || (path[0] >= 'a' && path[0] <= 'z')) &&
			   path[1] == ':' && (path[2] == '/' || path[2] == '\\')) ||
		   (path.length() >= 3 && path[0] == '\\' && path[1] == '\\');
#else
	return (path.length() >= 1 && path[0] == '/');
#endif
}

std::string Path::RealPath(const std::string_view path)
{
	// Resolve non-absolute paths first.
	std::vector<std::string_view> components;
	if (!IsAbsolute(path))
		components = Path::SplitNativePath(Path::Combine(FileSystem::GetWorkingDirectory(), path));
	else
		components = Path::SplitNativePath(path);

	std::string realpath;
	if (components.empty())
		return realpath;

	// Different to path because relative.
	realpath.reserve(std::accumulate(components.begin(), components.end(), static_cast<size_t>(0),
						 [](size_t l, const std::string_view& s) { return l + s.length(); }) +
					 components.size() + 1);

#ifdef _WIN32
	std::wstring wrealpath;
	std::vector<WCHAR> symlink_buf;
	wrealpath.reserve(realpath.size());
	symlink_buf.resize(path.size() + 1);

	// Check for any symbolic links throughout the path while adding components.
	const bool skip_first = IsUNCPath(path);
	bool test_symlink = true;
	for (const std::string_view& comp : components)
	{
		if (!realpath.empty())
		{
			realpath.push_back(FS_OSPATH_SEPARATOR_CHARACTER);
			realpath.append(comp);
		}
		else if (skip_first)
		{
			realpath.append(comp);
			continue;
		}
		else
		{
			realpath.append(comp);
		}
		if (test_symlink)
		{
			DWORD attribs;
			if (FileSystem::GetWin32Path(&wrealpath, realpath) &&
				(attribs = GetFileAttributesW(wrealpath.c_str())) != INVALID_FILE_ATTRIBUTES)
			{
				// if not a link, go to the next component
				if (attribs & FILE_ATTRIBUTE_REPARSE_POINT)
				{
					const HANDLE hFile =
						CreateFileW(wrealpath.c_str(), FILE_READ_ATTRIBUTES, FILE_SHARE_READ | FILE_SHARE_WRITE | FILE_SHARE_DELETE,
							nullptr, OPEN_EXISTING, FILE_FLAG_BACKUP_SEMANTICS, nullptr);
					if (hFile != INVALID_HANDLE_VALUE)
					{
						// is a link! resolve it.
						DWORD ret = GetFinalPathNameByHandleW(hFile, symlink_buf.data(), static_cast<DWORD>(symlink_buf.size()),
							FILE_NAME_NORMALIZED);
						if (ret > symlink_buf.size())
						{
							symlink_buf.resize(ret);
							ret = GetFinalPathNameByHandleW(hFile, symlink_buf.data(), static_cast<DWORD>(symlink_buf.size()),
								FILE_NAME_NORMALIZED);
						}
						if (ret != 0)
							StringUtil::WideStringToUTF8String(realpath, std::wstring_view(symlink_buf.data(), ret));
						else
							test_symlink = false;

						CloseHandle(hFile);
					}
				}
			}
			else
			{
				// not a file or link
				test_symlink = false;
			}
		}
	}

	// GetFinalPathNameByHandleW() adds a \\?\ prefix, so remove it.
	if (realpath.starts_with("\\\\?\\") && IsAbsolute(std::string_view(realpath.data() + 4, realpath.size() - 4)))
	{
		realpath.erase(0, 4);
	}
	else if (realpath.starts_with("\\\\?\\UNC\\"))
	{
		realpath.erase(0, 7);
		realpath.insert(realpath.begin(), '\\');
	}

#else
	// Why this monstrosity instead of calling realpath()? realpath() only works on files that exist.
	std::string basepath;
	std::string symlink;

	basepath.reserve(realpath.capacity());
	symlink.resize(realpath.capacity());

	// Check for any symbolic links throughout the path while adding components.
	bool test_symlink = true;
	for (const std::string_view& comp : components)
	{
		if (!test_symlink)
		{
			realpath.push_back(FS_OSPATH_SEPARATOR_CHARACTER);
			realpath.append(comp);
			continue;
		}

		basepath = realpath;
		if (realpath.empty() || realpath.back() != FS_OSPATH_SEPARATOR_CHARACTER)
			realpath.push_back(FS_OSPATH_SEPARATOR_CHARACTER);
		realpath.append(comp);

		// Check if the last component added is a symlink
		struct stat sb;
		if (lstat(realpath.c_str(), &sb) != 0)
		{
			// Don't bother checking any further components once we error out.
			test_symlink = false;
			continue;
		}
		else if (!S_ISLNK(sb.st_mode))
		{
			// Nope, keep going.
			continue;
		}

		for (;;)
		{
			ssize_t sz = readlink(realpath.c_str(), symlink.data(), symlink.size());
			if (sz < 0)
			{
				// shouldn't happen, due to the S_ISLNK check above.
				test_symlink = false;
				break;
			}
			else if (static_cast<size_t>(sz) == symlink.size())
			{
				// need a larger buffer
				symlink.resize(symlink.size() * 2);
				continue;
			}
			else
			{
				// is a link, and we resolved it. gotta check if the symlink itself is relative :(
				symlink.resize(static_cast<size_t>(sz));
				if (!Path::IsAbsolute(symlink))
				{
					// symlink is relative to the directory of the symlink
					realpath = basepath;
					if (realpath.empty() || realpath.back() != FS_OSPATH_SEPARATOR_CHARACTER)
						realpath.push_back(FS_OSPATH_SEPARATOR_CHARACTER);
					realpath.append(symlink);
				}
				else
				{
					// Use the new, symlinked path.
					realpath = symlink;
				}

				break;
			}
		}
	}
#endif

	return realpath;
}

std::string Path::ToNativePath(const std::string_view path)
{
	std::string ret;
	PathAppendString(ret, path);

	// remove trailing slashes
	if (ret.length() > 1)
	{
		while (ret.back() == FS_OSPATH_SEPARATOR_CHARACTER)
			ret.pop_back();
	}

	return ret;
}

void Path::ToNativePath(std::string* path)
{
	*path = Path::ToNativePath(*path);
}

std::string Path::Canonicalize(const std::string_view path)
{
	std::vector<std::string_view> components = Path::SplitNativePath(path);
	std::vector<std::string_view> new_components;
	new_components.reserve(components.size());
	for (const std::string_view& component : components)
	{
		if (component == ".")
		{
			// current directory, so it can be skipped, unless it's the only component
			if (components.size() == 1)
				new_components.push_back(std::move(component));
		}
		else if (component == "..")
		{
			// parent directory, pop one off if we're not at the beginning, otherwise preserve.
			if (!new_components.empty())
				new_components.pop_back();
			else
				new_components.push_back(std::move(component));
		}
		else
		{
			// anything else, preserve
			new_components.push_back(std::move(component));
		}
	}

	return Path::JoinNativePath(new_components);
}

void Path::Canonicalize(std::string* path)
{
	*path = Canonicalize(*path);
}

std::string Path::MakeRelative(const std::string_view path, const std::string_view relative_to)
{
	// simple algorithm, we just work on the components. could probably be better, but it'll do for now.
	std::vector<std::string_view> path_components(SplitNativePath(path));
	std::vector<std::string_view> relative_components(SplitNativePath(relative_to));
	std::vector<std::string_view> new_components;

	// both must be absolute paths
	if (Path::IsAbsolute(path) && Path::IsAbsolute(relative_to))
	{
		// find the number of same components
		size_t num_same = 0;
		for (size_t i = 0; i < path_components.size() && i < relative_components.size(); i++)
		{
			if (path_components[i] == relative_components[i])
				num_same++;
			else
				break;
		}

		// we need at least one same component
		if (num_same > 0)
		{
			// from the relative_to directory, back up to the start of the common components
			const size_t num_ups = relative_components.size() - num_same;
			for (size_t i = 0; i < num_ups; i++)
				new_components.emplace_back("..");

			// and add the remainder of the path components
			for (size_t i = num_same; i < path_components.size(); i++)
				new_components.push_back(std::move(path_components[i]));
		}
		else
		{
			// no similarity
			new_components = std::move(path_components);
		}
	}
	else
	{
		// not absolute
		new_components = std::move(path_components);
	}

	return JoinNativePath(new_components);
}

std::string_view Path::GetExtension(const std::string_view path)
{
	const std::string_view::size_type pos = path.rfind('.');
	if (pos == std::string_view::npos)
		return std::string_view();
	else
		return path.substr(pos + 1);
}

std::string_view Path::StripExtension(const std::string_view path)
{
	const std::string_view::size_type pos = path.rfind('.');
	if (pos == std::string_view::npos)
		return path;

	return path.substr(0, pos);
}

std::string Path::ReplaceExtension(const std::string_view path, const std::string_view new_extension)
{
	const std::string_view::size_type pos = path.rfind('.');
	if (pos == std::string_view::npos)
		return std::string(path);

	std::string ret(path, 0, pos + 1);
	ret.append(new_extension);
	return ret;
}

static std::string_view::size_type GetLastSeperatorPosition(const std::string_view filename, bool include_separator)
{
	std::string_view::size_type last_separator = filename.rfind('/');
	if (include_separator && last_separator != std::string_view::npos)
		last_separator++;

#if defined(_WIN32)
	std::string_view::size_type other_last_separator = filename.rfind('\\');
	if (other_last_separator != std::string_view::npos)
	{
		if (include_separator)
			other_last_separator++;
		if (last_separator == std::string_view::npos || other_last_separator > last_separator)
			last_separator = other_last_separator;
	}
#endif

	return last_separator;
}

std::string_view Path::GetDirectory(const std::string_view path)
{
	const std::string::size_type pos = GetLastSeperatorPosition(path, false);
	if (pos == std::string_view::npos)
		return {};

	return path.substr(0, pos);
}

std::string_view Path::GetFileName(const std::string_view path)
{
	const std::string_view::size_type pos = GetLastSeperatorPosition(path, true);
	if (pos == std::string_view::npos)
		return path;

	return path.substr(pos);
}

std::string_view Path::GetFileTitle(const std::string_view path)
{
	const std::string_view filename(GetFileName(path));
	const std::string::size_type pos = filename.rfind('.');
	if (pos == std::string_view::npos)
		return filename;

	return filename.substr(0, pos);
}

std::string Path::ChangeFileName(const std::string_view path, const std::string_view new_filename)
{
	std::string ret;
	PathAppendString(ret, path);

	const std::string_view::size_type pos = GetLastSeperatorPosition(ret, true);
	if (pos == std::string_view::npos)
	{
		ret.clear();
		PathAppendString(ret, new_filename);
	}
	else
	{
		if (!new_filename.empty())
		{
			ret.erase(pos);
			PathAppendString(ret, new_filename);
		}
		else
		{
			ret.erase(pos - 1);
		}
	}

	return ret;
}

void Path::ChangeFileName(std::string* path, const std::string_view new_filename)
{
	*path = ChangeFileName(*path, new_filename);
}

std::string Path::AppendDirectory(const std::string_view path, const std::string_view new_dir)
{
	std::string ret;
	if (!new_dir.empty())
	{
		const std::string_view::size_type pos = GetLastSeperatorPosition(path, true);

		ret.reserve(path.length() + new_dir.length() + 1);
		if (pos != std::string_view::npos)
			PathAppendString(ret, path.substr(0, pos));

		while (!ret.empty() && ret.back() == FS_OSPATH_SEPARATOR_CHARACTER)
			ret.pop_back();

		if (!ret.empty())
			ret += FS_OSPATH_SEPARATOR_CHARACTER;

		PathAppendString(ret, new_dir);

		if (pos != std::string_view::npos)
		{
			const std::string_view filepart(path.substr(pos));
			if (!filepart.empty())
			{
				ret += FS_OSPATH_SEPARATOR_CHARACTER;
				PathAppendString(ret, filepart);
			}
		}
		else if (!path.empty())
		{
			ret += FS_OSPATH_SEPARATOR_CHARACTER;
			PathAppendString(ret, path);
		}
	}
	else
	{
		PathAppendString(ret, path);
	}

	return ret;
}

void Path::AppendDirectory(std::string* path, const std::string_view new_dir)
{
	*path = AppendDirectory(*path, new_dir);
}

std::vector<std::string_view> Path::SplitWindowsPath(const std::string_view path)
{
	std::vector<std::string_view> parts;

	std::string::size_type start = 0;
	std::string::size_type pos = 0;

	// preserve unc paths
	if (path.size() > 2 && path[0] == '\\' && path[1] == '\\')
		pos = 2;

	while (pos < path.size())
	{
		if (path[pos] != '/' && path[pos] != '\\')
		{
			pos++;
			continue;
		}

		// skip consecutive separators
		if (pos != start)
			parts.push_back(path.substr(start, pos - start));

		pos++;
		start = pos;
	}

	if (start != pos)
		parts.push_back(path.substr(start));

	return parts;
}

std::string Path::JoinWindowsPath(const std::vector<std::string_view>& components)
{
	return StringUtil::JoinString(components.begin(), components.end(), '\\');
}

std::vector<std::string_view> Path::SplitNativePath(const std::string_view path)
{
#ifdef _WIN32
	return SplitWindowsPath(path);
#else
	std::vector<std::string_view> parts;

	std::string::size_type start = 0;
	std::string::size_type pos = 0;
	while (pos < path.size())
	{
		if (path[pos] != '/')
		{
			pos++;
			continue;
		}

		// skip consecutive separators
		// for unix, we create an empty element at the beginning when it's an absolute path
		// that way, when it's re-joined later, we preserve the starting slash.
		if (pos != start || pos == 0)
			parts.push_back(path.substr(start, pos - start));

		pos++;
		start = pos;
	}

	if (start != pos)
		parts.push_back(path.substr(start));

	return parts;
#endif
}

std::string Path::JoinNativePath(const std::vector<std::string_view>& components)
{
	return StringUtil::JoinString(components.begin(), components.end(), FS_OSPATH_SEPARATOR_CHARACTER);
}

std::vector<std::string> FileSystem::GetRootDirectoryList()
{
	std::vector<std::string> results;

#if defined(_WIN32)
	char buf[256];
	const DWORD size = GetLogicalDriveStringsA(sizeof(buf), buf);
	if (size != 0 && size < (sizeof(buf) - 1))
	{
		const char* ptr = buf;
		while (*ptr != '\0')
		{
			const std::size_t len = std::strlen(ptr);
			results.emplace_back(ptr, len);
			ptr += len + 1u;
		}
	}
#else
	const char* home_path = std::getenv("HOME");
	if (home_path)
		results.push_back(home_path);

	results.push_back("/");
#endif

	return results;
}

std::string Path::BuildRelativePath(const std::string_view filename, const std::string_view new_filename)
{
	std::string new_string;

	std::string_view::size_type pos = GetLastSeperatorPosition(filename, true);
	if (pos != std::string_view::npos)
		new_string.assign(filename, 0, pos);
	new_string.append(new_filename);
	return new_string;
}

std::string Path::Combine(const std::string_view base, const std::string_view next)
{
	std::string ret;
	ret.reserve(base.length() + next.length() + 1);

	PathAppendString(ret, base);
	while (!ret.empty() && ret.back() == FS_OSPATH_SEPARATOR_CHARACTER)
		ret.pop_back();

	ret += FS_OSPATH_SEPARATOR_CHARACTER;
	PathAppendString(ret, next);
	while (!ret.empty() && ret.back() == FS_OSPATH_SEPARATOR_CHARACTER)
		ret.pop_back();

	return ret;
}


std::string Path::URLEncode(std::string_view str)
{
	std::string ret;
	ret.reserve(str.length() + ((str.length() + 3) / 4) * 3);

	for (size_t i = 0, l = str.size(); i < l; i++)
	{
		const char c = str[i];
		if ((c >= '0' && c <= '9') || (c >= 'a' && c <= 'z') || (c >= 'A' && c <= 'Z') || c == '-' || c == '_' ||
			c == '.' || c == '!' || c == '~' || c == '*' || c == '\'' || c == '(' || c == ')')
		{
			ret.push_back(c);
		}
		else
		{
			ret.push_back('%');

			const unsigned char n1 = static_cast<unsigned char>(c) >> 4;
			const unsigned char n2 = static_cast<unsigned char>(c) & 0x0F;
			ret.push_back((n1 >= 10) ? ('a' + (n1 - 10)) : ('0' + n1));
			ret.push_back((n2 >= 10) ? ('a' + (n2 - 10)) : ('0' + n2));
		}
	}

	return ret;
}

std::string Path::URLDecode(std::string_view str)
{
	std::string ret;
	ret.reserve(str.length());

	for (size_t i = 0, l = str.size(); i < l; i++)
	{
		const char c = str[i];
		if (c == '+')
		{
			ret.push_back(c);
		}
		else if (c == '%')
		{
			if ((i + 2) >= str.length())
				break;

			const char clower = str[i + 1];
			const char cupper = str[i + 2];
			const unsigned char lower =
				(clower >= '0' && clower <= '9') ?
					static_cast<unsigned char>(clower - '0') :
					((clower >= 'a' && clower <= 'f') ?
							static_cast<unsigned char>(clower - 'a') :
							((clower >= 'A' && clower <= 'F') ? static_cast<unsigned char>(clower - 'A') : 0));
			const unsigned char upper =
				(cupper >= '0' && cupper <= '9') ?
					static_cast<unsigned char>(cupper - '0') :
					((cupper >= 'a' && cupper <= 'f') ?
							static_cast<unsigned char>(cupper - 'a') :
							((cupper >= 'A' && cupper <= 'F') ? static_cast<unsigned char>(cupper - 'A') : 0));
			const char dch = static_cast<char>(lower | (upper << 4));
			ret.push_back(dch);
		}
		else
		{
			ret.push_back(c);
		}
	}

	return std::string(str);
}

std::string Path::CreateFileURL(std::string_view path)
{
	pxAssert(IsAbsolute(path));

	std::string ret;
	ret.reserve(path.length() + 10);
	ret.append("file://");

	const std::vector<std::string_view> components = SplitNativePath(path);
	pxAssertRel(!components.empty(), "Trying to create a URL from an empty path.");

	const std::string_view& first = components.front();
#ifdef _WIN32
	// Windows doesn't urlencode the drive letter.
	// UNC paths should be omit the leading slash.
	if (first.starts_with("\\\\"))
	{
		// file://hostname/...
		ret.append(first.substr(2));
	}
	else
	{
		// file:///c:/...
		fmt::format_to(std::back_inserter(ret), "/{}", first);
	}
#else
	// Don't append a leading slash for the first component.
	ret.append(first);
#endif

	for (size_t comp = 1; comp < components.size(); comp++)
	{
		fmt::format_to(std::back_inserter(ret), "/{}", URLEncode(components[comp]));
	}

	return ret;
}

std::FILE* FileSystem::OpenCFile(const char* filename, const char* mode, Error* error)
{
#ifdef _WIN32
	const std::wstring wfilename = GetWin32Path(filename);
	const std::wstring wmode = GetWin32Path(mode);
	if (!wfilename.empty() && !wmode.empty())
	{
		std::FILE* fp;
		const errno_t err = _wfopen_s(&fp, wfilename.c_str(), wmode.c_str());
		if (err != 0)
		{
			Error::SetErrno(error, err);
			return nullptr;
		}

		return fp;
	}

	std::FILE* fp;
	const errno_t err = fopen_s(&fp, filename, mode);
	if (err != 0)
	{
		Error::SetErrno(error, err);
		return nullptr;
	}

	return fp;
#else
	std::FILE* fp = std::fopen(filename, mode);
	if (!fp)
		Error::SetErrno(error, errno);
	return fp;
#endif
}

int FileSystem::OpenFDFile(const char* filename, int flags, int mode, Error* error)
{
#ifdef _WIN32
	const std::wstring wfilename = GetWin32Path(filename);
	if (!wfilename.empty())
		return _wopen(wfilename.c_str(), flags, mode);

	return -1;
#else
	const int fd = open(filename, flags, mode);
	if (fd < 0)
		Error::SetErrno(error, errno);
	return fd;
#endif
}

FileSystem::ManagedCFilePtr FileSystem::OpenManagedCFile(const char* filename, const char* mode, Error* error)
{
	return ManagedCFilePtr(OpenCFile(filename, mode, error));
}

std::FILE* FileSystem::OpenSharedCFile(const char* filename, const char* mode, FileShareMode share_mode, Error* error)
{
#ifdef _WIN32
	const std::wstring wfilename = GetWin32Path(filename);
	const std::wstring wmode = GetWin32Path(mode);
	if (wfilename.empty() || wmode.empty())
		return nullptr;

	int share_flags = 0;
	switch (share_mode)
	{
		case FileShareMode::DenyNone:
			share_flags = _SH_DENYNO;
			break;
		case FileShareMode::DenyRead:
			share_flags = _SH_DENYRD;
			break;
		case FileShareMode::DenyWrite:
			share_flags = _SH_DENYWR;
			break;
		case FileShareMode::DenyReadWrite:
		default:
			share_flags = _SH_DENYRW;
			break;
	}

	std::FILE* fp = _wfsopen(wfilename.c_str(), wmode.c_str(), share_flags);
	if (fp)
		return fp;

	Error::SetErrno(error, errno);
	return nullptr;
#else
	std::FILE* fp = std::fopen(filename, mode);
	if (!fp)
		Error::SetErrno(error, errno);
	return fp;
#endif
}

FileSystem::ManagedCFilePtr FileSystem::OpenManagedSharedCFile(const char* filename, const char* mode, FileShareMode share_mode, Error* error)
{
	return ManagedCFilePtr(OpenSharedCFile(filename, mode, share_mode, error));
}

int FileSystem::FSeek64(std::FILE* fp, s64 offset, int whence)
{
#ifdef _WIN32
	return _fseeki64(fp, offset, whence);
#else
	return fseeko(fp, static_cast<off_t>(offset), whence);
#endif
}

s64 FileSystem::FTell64(std::FILE* fp)
{
#ifdef _WIN32
	return static_cast<s64>(_ftelli64(fp));
#else
	return static_cast<s64>(ftello(fp));
#endif
}

s64 FileSystem::FSize64(std::FILE* fp)
{
	const s64 pos = FTell64(fp);
	if (pos >= 0)
	{
		if (FSeek64(fp, 0, SEEK_END) == 0)
		{
			const s64 size = FTell64(fp);
			if (FSeek64(fp, pos, SEEK_SET) == 0)
				return size;
		}
	}

	return -1;
}

s64 FileSystem::GetPathFileSize(const char* Path)
{
	FILESYSTEM_STAT_DATA sd;
	if (!StatFile(Path, &sd))
		return -1;

	return sd.Size;
}

std::optional<std::time_t> FileSystem::GetFileTimestamp(const char* path)
{
	FILESYSTEM_STAT_DATA sd;
	if (!StatFile(path, &sd))
		return std::nullopt;

	return sd.ModificationTime;
}

std::optional<std::vector<u8>> FileSystem::ReadBinaryFile(const char* filename)
{
	ManagedCFilePtr fp = OpenManagedCFile(filename, "rb");
	if (!fp)
		return std::nullopt;

	return ReadBinaryFile(fp.get());
}

std::optional<std::vector<u8>> FileSystem::ReadBinaryFile(std::FILE* fp)
{
	const s64 size = FSize64(fp);
	if (size < 0)
		return std::nullopt;

	std::fseek(fp, 0, SEEK_SET);
	std::vector<u8> res(static_cast<size_t>(size));
	if (size > 0 && std::fread(res.data(), 1u, static_cast<size_t>(size), fp) != static_cast<size_t>(size))
		return std::nullopt;

	return res;
}

std::optional<std::string> FileSystem::ReadFileToString(const char* filename)
{
	ManagedCFilePtr fp = OpenManagedCFile(filename, "rb");
	if (!fp)
		return std::nullopt;

	return ReadFileToString(fp.get());
}

std::optional<std::string> FileSystem::ReadFileToString(std::FILE* fp)
{
	const s64 size = FSize64(fp);
	if (size < 0)
		return std::nullopt;

	std::fseek(fp, 0, SEEK_SET);
	std::string res;
	res.resize(static_cast<size_t>(size));
	// NOTE - assumes mode 'rb', for example, this will fail over missing Windows carriage return bytes
	if (size > 0 && std::fread(res.data(), 1u, static_cast<size_t>(size), fp) != static_cast<size_t>(size))
		return std::nullopt;

	return res;
}

bool FileSystem::WriteBinaryFile(const char* filename, const void* data, size_t data_length)
{
	ManagedCFilePtr fp = OpenManagedCFile(filename, "wb");
	if (!fp)
		return false;

	if (data_length > 0 && std::fwrite(data, 1u, data_length, fp.get()) != data_length)
		return false;

	return true;
}

bool FileSystem::WriteStringToFile(const char* filename, const std::string_view sv)
{
	ManagedCFilePtr fp = OpenManagedCFile(filename, "wb");
	if (!fp)
		return false;

	if (sv.length() > 0 && std::fwrite(sv.data(), 1u, sv.length(), fp.get()) != sv.length())
		return false;

	return true;
}

size_t FileSystem::ReadFileWithProgress(std::FILE* fp, void* dst, size_t length,
	ProgressCallback* progress, Error* error, size_t chunk_size)
{
	progress->SetProgressRange(100);

	size_t done = 0;
	while (done < length)
	{
		if (progress->IsCancelled())
			break;

		const size_t read_size = std::min(length - done, chunk_size);
		if (std::fread(static_cast<u8*>(dst) + done, read_size, 1, fp) != 1)
		{
			Error::SetErrno(error, "fread() failed: ", errno);
			break;
		}

		progress->SetProgressValue((done * 100) / length);
		done += read_size;
	}

	return done;
}

bool FileSystem::EnsureDirectoryExists(const char* path, bool recursive, Error* error)
{
	if (FileSystem::DirectoryExists(path))
		return true;

	// if it fails to create, we're not going to be able to use it anyway
	return FileSystem::CreateDirectoryPath(path, recursive, error);
}

bool FileSystem::RecursiveDeleteDirectory(const char* path)
{
	FindResultsArray results;
	if (FindFiles(path, "*", FILESYSTEM_FIND_FILES | FILESYSTEM_FIND_FOLDERS | FILESYSTEM_FIND_HIDDEN_FILES, &results))
	{
		for (const FILESYSTEM_FIND_DATA& fd : results)
		{
			if (fd.Attributes & FILESYSTEM_FILE_ATTRIBUTE_DIRECTORY)
			{
				if (!RecursiveDeleteDirectory(fd.FileName.c_str()))
					return false;
			}
			else
			{
				if (!DeleteFilePath(fd.FileName.c_str()))
					return false;
			}
		}
	}

	return DeleteDirectory(path);
}

bool FileSystem::CopyFilePath(const char* source, const char* destination, bool replace)
{
#ifndef _WIN32
	// TODO: There's technically a race here between checking and opening the file..
	// But fopen doesn't specify any way to say "don't create if it exists"...
	if (!replace && FileExists(destination))
		return false;

	auto in_fp = OpenManagedCFile(source, "rb");
	if (!in_fp)
		return false;

	auto out_fp = OpenManagedCFile(destination, "wb");
	if (!out_fp)
		return false;

	u8 buf[4096];
	while (!std::feof(in_fp.get()))
	{
		size_t bytes_in = std::fread(buf, 1, sizeof(buf), in_fp.get());
		if ((bytes_in == 0 && !std::feof(in_fp.get())) ||
			(bytes_in > 0 && std::fwrite(buf, 1, bytes_in, out_fp.get()) != bytes_in))
		{
			out_fp.reset();
			DeleteFilePath(destination);
			return false;
		}
	}

	if (std::fflush(out_fp.get()) != 0)
	{
		out_fp.reset();
		DeleteFilePath(destination);
		return false;
	}

	return true;
#else
	return CopyFileW(GetWin32Path(source).c_str(), GetWin32Path(destination).c_str(), !replace);
#endif
}

#ifdef _WIN32

static u32 TranslateWin32Attributes(u32 Win32Attributes)
{
	u32 r = 0;

	if (Win32Attributes & FILE_ATTRIBUTE_DIRECTORY)
		r |= FILESYSTEM_FILE_ATTRIBUTE_DIRECTORY;
	if (Win32Attributes & FILE_ATTRIBUTE_READONLY)
		r |= FILESYSTEM_FILE_ATTRIBUTE_READ_ONLY;
	if (Win32Attributes & FILE_ATTRIBUTE_COMPRESSED)
		r |= FILESYSTEM_FILE_ATTRIBUTE_COMPRESSED;

	return r;
}

static u32 RecursiveFindFiles(const char* origin_path, const char* parent_path, const char* path, const char* pattern,
	u32 flags, FileSystem::FindResultsArray* results, std::vector<std::string>& visited)
{
	std::string search_dir;
	if (path)
	{
		if (parent_path)
			search_dir = fmt::format("{}\\{}\\{}\\*", origin_path, parent_path, path);
		else
			search_dir = fmt::format("{}\\{}\\*", origin_path, path);
	}
	else
	{
		search_dir = fmt::format("{}\\*", origin_path);
	}

	// holder for utf-8 conversion
	WIN32_FIND_DATAW wfd;
	std::string utf8_filename;
	utf8_filename.reserve((sizeof(wfd.cFileName) / sizeof(wfd.cFileName[0])) * 2);

	const HANDLE hFind = FindFirstFileW(FileSystem::GetWin32Path(search_dir).c_str(), &wfd);
	if (hFind == INVALID_HANDLE_VALUE)
		return 0;

	// small speed optimization for '*' case
	bool hasWildCards = false;
	bool wildCardMatchAll = false;
	u32 nFiles = 0;
	if (std::strpbrk(pattern, "*?"))
	{
		hasWildCards = true;
		wildCardMatchAll = !(std::strcmp(pattern, "*"));
	}

	// iterate results
	do
	{
		if (wfd.dwFileAttributes & FILE_ATTRIBUTE_HIDDEN && !(flags & FILESYSTEM_FIND_HIDDEN_FILES))
			continue;

		if (wfd.cFileName[0] == L'.')
		{
			if (wfd.cFileName[1] == L'\0' || (wfd.cFileName[1] == L'.' && wfd.cFileName[2] == L'\0'))
				continue;
		}

		if (!StringUtil::WideStringToUTF8String(utf8_filename, wfd.cFileName))
			continue;

		FILESYSTEM_FIND_DATA outData;
		outData.Attributes = 0;

		if (wfd.dwFileAttributes & FILE_ATTRIBUTE_DIRECTORY)
		{
			if (flags & FILESYSTEM_FIND_RECURSIVE)
			{
				// check that we're not following an infinite symbolic link loop
				std::string real_recurse_dir;
				if (parent_path)
					real_recurse_dir = Path::RealPath(fmt::format("{}\\{}\\{}\\{}", origin_path, parent_path, path, utf8_filename));
				else if (path)
					real_recurse_dir = Path::RealPath(fmt::format("{}\\{}\\{}", origin_path, path, utf8_filename));
				else
					real_recurse_dir = Path::RealPath(fmt::format("{}\\{}", origin_path, utf8_filename));
				if (real_recurse_dir.empty() || std::find(visited.begin(), visited.end(), real_recurse_dir) == visited.end())
				{
					if (!real_recurse_dir.empty())
						visited.push_back(std::move(real_recurse_dir));

					// recurse into this directory
					if (parent_path)
					{
						const std::string recurse_dir = fmt::format("{}\\{}", parent_path, path);
						nFiles += RecursiveFindFiles(origin_path, recurse_dir.c_str(), utf8_filename.c_str(), pattern, flags, results, visited);
					}
					else
					{
						nFiles += RecursiveFindFiles(origin_path, path, utf8_filename.c_str(), pattern, flags, results, visited);
					}
				}
			}

			if (!(flags & FILESYSTEM_FIND_FOLDERS))
				continue;

			outData.Attributes |= FILESYSTEM_FILE_ATTRIBUTE_DIRECTORY;
		}
		else
		{
			if (!(flags & FILESYSTEM_FIND_FILES))
				continue;
		}

		if (wfd.dwFileAttributes & FILE_ATTRIBUTE_READONLY)
			outData.Attributes |= FILESYSTEM_FILE_ATTRIBUTE_READ_ONLY;

		// match the filename
		if (hasWildCards)
		{
			if (!wildCardMatchAll && !StringUtil::WildcardMatch(utf8_filename.c_str(), pattern))
				continue;
		}
		else
		{
			if (std::strcmp(utf8_filename.c_str(), pattern) != 0)
				continue;
		}

		// add file to list
		if (!(flags & FILESYSTEM_FIND_RELATIVE_PATHS))
		{
			if (parent_path)
				outData.FileName = fmt::format("{}\\{}\\{}\\{}", origin_path, parent_path, path, utf8_filename);
			else if (path)
				outData.FileName = fmt::format("{}\\{}\\{}", origin_path, path, utf8_filename);
			else
				outData.FileName = fmt::format("{}\\{}", origin_path, utf8_filename);
		}
		else
		{
			if (parent_path)
				outData.FileName = fmt::format("{}\\{}\\{}", parent_path, path, utf8_filename);
			else if (path)
				outData.FileName = fmt::format("{}\\{}", path, utf8_filename);
			else
				outData.FileName = utf8_filename;
		}

		outData.CreationTime = ConvertFileTimeToUnixTime(wfd.ftCreationTime);
		outData.ModificationTime = ConvertFileTimeToUnixTime(wfd.ftLastWriteTime);
		outData.Size = (static_cast<u64>(wfd.nFileSizeHigh) << 32) | static_cast<u64>(wfd.nFileSizeLow);

		nFiles++;
		results->push_back(std::move(outData));
	} while (FindNextFileW(hFind, &wfd) == TRUE);
	FindClose(hFind);

	return nFiles;
}

bool FileSystem::FindFiles(const char* path, const char* pattern, u32 flags, FindResultsArray* results)
{
	// has a path
	if (path[0] == '\0')
		return false;

	// clear result array
	if (!(flags & FILESYSTEM_FIND_KEEP_ARRAY))
		results->clear();

	// add self if recursive, we don't want to visit it twice
	std::vector<std::string> visited;
	if (flags & FILESYSTEM_FIND_RECURSIVE)
	{
		std::string real_path = Path::RealPath(path);
		if (!real_path.empty())
			visited.push_back(std::move(real_path));
	}

	// enter the recursive function
	if (RecursiveFindFiles(path, nullptr, nullptr, pattern, flags, results, visited) == 0)
		return false;

	if (flags & FILESYSTEM_FIND_SORT_BY_NAME)
	{
		std::sort(results->begin(), results->end(), [](const FILESYSTEM_FIND_DATA& lhs, const FILESYSTEM_FIND_DATA& rhs) {
			// directories first
			if ((lhs.Attributes & FILESYSTEM_FILE_ATTRIBUTE_DIRECTORY) !=
				(rhs.Attributes & FILESYSTEM_FILE_ATTRIBUTE_DIRECTORY))
			{
				return ((lhs.Attributes & FILESYSTEM_FILE_ATTRIBUTE_DIRECTORY) != 0);
			}

			return (StringUtil::Strcasecmp(lhs.FileName.c_str(), rhs.FileName.c_str()) < 0);
		});
	}

	return true;
}

static void TranslateStat64(struct stat* st, const struct _stat64& st64)
{
	static constexpr __int64 MAX_SIZE = static_cast<__int64>(std::numeric_limits<decltype(st->st_size)>::max());
	st->st_dev = st64.st_dev;
	st->st_ino = st64.st_ino;
	st->st_mode = st64.st_mode;
	st->st_nlink = st64.st_nlink;
	st->st_uid = st64.st_uid;
	st->st_rdev = st64.st_rdev;
	st->st_size = static_cast<decltype(st->st_size)>((st64.st_size > MAX_SIZE) ? MAX_SIZE : st64.st_size);
	st->st_atime = static_cast<time_t>(st64.st_atime);
	st->st_mtime = static_cast<time_t>(st64.st_mtime);
	st->st_ctime = static_cast<time_t>(st64.st_ctime);
}

bool FileSystem::StatFile(const char* path, struct stat* st)
{
	// has a path
	if (path[0] == '\0')
		return false;

	// convert to wide string
	const std::wstring wpath = GetWin32Path(path);
	if (wpath.empty())
		return false;

	struct _stat64 st64;
	if (_wstat64(wpath.c_str(), &st64) != 0)
		return false;

	TranslateStat64(st, st64);
	return true;
}

bool FileSystem::StatFile(std::FILE* fp, struct stat* st)
{
	const int fd = _fileno(fp);
	if (fd < 0)
		return false;

	struct _stat64 st64;
	if (_fstat64(fd, &st64) != 0)
		return false;

	TranslateStat64(st, st64);
	return true;
}

bool FileSystem::StatFile(const char* path, FILESYSTEM_STAT_DATA* sd)
{
	// has a path
	if (path[0] == '\0')
		return false;

	// convert to wide string
	const std::wstring wpath = GetWin32Path(path);
	if (wpath.empty())
		return false;

	// determine attributes for the path. if it's a directory, things have to be handled differently..
	DWORD fileAttributes = GetFileAttributesW(wpath.c_str());
	if (fileAttributes == INVALID_FILE_ATTRIBUTES)
		return false;

	// test if it is a directory
	HANDLE hFile;
	if (fileAttributes & FILE_ATTRIBUTE_DIRECTORY)
	{
		hFile = CreateFileW(wpath.c_str(), GENERIC_READ, FILE_SHARE_READ | FILE_SHARE_WRITE | FILE_SHARE_DELETE, nullptr,
			OPEN_EXISTING, FILE_FLAG_BACKUP_SEMANTICS, nullptr);
	}
	else
	{
		hFile = CreateFileW(wpath.c_str(), GENERIC_READ, FILE_SHARE_READ | FILE_SHARE_WRITE | FILE_SHARE_DELETE, nullptr,
			OPEN_EXISTING, 0, nullptr);
	}

	// createfile succeded?
	if (hFile == INVALID_HANDLE_VALUE)
		return false;

	// use GetFileInformationByHandle
	BY_HANDLE_FILE_INFORMATION bhfi;
	if (GetFileInformationByHandle(hFile, &bhfi) == FALSE)
	{
		CloseHandle(hFile);
		return false;
	}

	// close handle
	CloseHandle(hFile);

	// fill in the stat data
	sd->Attributes = TranslateWin32Attributes(bhfi.dwFileAttributes);
	sd->CreationTime = ConvertFileTimeToUnixTime(bhfi.ftCreationTime);
	sd->ModificationTime = ConvertFileTimeToUnixTime(bhfi.ftLastWriteTime);
	sd->Size = static_cast<s64>(((u64)bhfi.nFileSizeHigh) << 32 | (u64)bhfi.nFileSizeLow);
	return true;
}

bool FileSystem::StatFile(std::FILE* fp, FILESYSTEM_STAT_DATA* sd)
{
	const int fd = _fileno(fp);
	if (fd < 0)
		return false;

	struct _stat64 st;
	if (_fstat64(fd, &st) != 0)
		return false;

	// parse attributes
	sd->CreationTime = st.st_ctime;
	sd->ModificationTime = st.st_mtime;
	sd->Attributes = 0;
	if ((st.st_mode & _S_IFMT) == _S_IFDIR)
		sd->Attributes |= FILESYSTEM_FILE_ATTRIBUTE_DIRECTORY;

	// parse size
	if ((st.st_mode & _S_IFMT) == _S_IFREG)
		sd->Size = st.st_size;
	else
		sd->Size = 0;

	return true;
}

bool FileSystem::FileExists(const char* path)
{
	// has a path
	if (path[0] == '\0')
		return false;

	// convert to wide string
	const std::wstring wpath = GetWin32Path(path);
	if (wpath.empty())
		return false;

	// determine attributes for the path. if it's a directory, things have to be handled differently..
	DWORD fileAttributes = GetFileAttributesW(wpath.c_str());
	if (fileAttributes == INVALID_FILE_ATTRIBUTES)
		return false;

	if (fileAttributes & FILE_ATTRIBUTE_DIRECTORY)
		return false;
	else
		return true;
}

bool FileSystem::DirectoryExists(const char* path)
{
	// has a path
	if (path[0] == '\0')
		return false;

	// convert to wide string
	const std::wstring wpath = GetWin32Path(path);
	if (wpath.empty())
		return false;

	// determine attributes for the path. if it's a directory, things have to be handled differently..
	DWORD fileAttributes = GetFileAttributesW(wpath.c_str());
	if (fileAttributes == INVALID_FILE_ATTRIBUTES)
		return false;

	if (fileAttributes & FILE_ATTRIBUTE_DIRECTORY)
		return true;
	else
		return false;
}

bool FileSystem::IsRealDirectory(const char* path)
{
	// convert to wide string
	const std::wstring wpath = GetWin32Path(path);
	if (wpath.empty())
		return false;

	// determine attributes for the path. if it's a directory, things have to be handled differently..
	const DWORD fileAttributes = GetFileAttributesW(wpath.c_str());
	if (fileAttributes == INVALID_FILE_ATTRIBUTES)
		return false;

	return ((fileAttributes & (FILE_ATTRIBUTE_DIRECTORY | FILE_ATTRIBUTE_REPARSE_POINT)) != FILE_ATTRIBUTE_DIRECTORY);
}

bool FileSystem::DirectoryIsEmpty(const char* path)
{
	std::wstring wpath = GetWin32Path(path);
	wpath += L"\\*";

	WIN32_FIND_DATAW wfd;
	HANDLE hFind = FindFirstFileW(wpath.c_str(), &wfd);

	if (hFind == INVALID_HANDLE_VALUE)
		return true;

	do
	{
		if (wfd.cFileName[0] == L'.')
		{
			if (wfd.cFileName[1] == L'\0' || (wfd.cFileName[1] == L'.' && wfd.cFileName[2] == L'\0'))
				continue;
		}

		FindClose(hFind);
		return false;
	} while (FindNextFileW(hFind, &wfd));

	FindClose(hFind);
	return true;
}

bool FileSystem::CreateDirectoryPath(const char* Path, bool Recursive, Error* error)
{
	const std::wstring wpath = GetWin32Path(Path);

	// has a path
	if (wpath.empty()) [[unlikely]]
	{
		Error::SetStringView(error, "Path is empty.");
		return false;
	}

	// try just flat-out, might work if there's no other segments that have to be made
	if (CreateDirectoryW(wpath.c_str(), nullptr))
		return true;

	// check error
	DWORD lastError = GetLastError();
	if (lastError == ERROR_ALREADY_EXISTS)
	{
		// check the attributes
		const u32 Attributes = GetFileAttributesW(wpath.c_str());
		if (Attributes != INVALID_FILE_ATTRIBUTES && Attributes & FILE_ATTRIBUTE_DIRECTORY)
			return true;
	}

	if (!Recursive)
	{
		Error::SetWin32(error, "CreateDirectoryW() failed: ", lastError);
		return false;
	}

	// check error
	if (lastError == ERROR_PATH_NOT_FOUND)
	{
		// part of the path does not exist, so we'll create the parent folders, then
		// the full path again.
		const size_t pathLength = wpath.size();
		std::wstring tempPath;
		tempPath.reserve(pathLength);
		size_t i = 0;

		// skip over a prefix like "C:\"
		auto k = wpath.find(L":\\");
		if (k != std::wstring::npos)
		{
			i = k + 2;
			tempPath = wpath.substr(0, i);
		}

		// for absolute paths, we need to skip over the path root
		size_t rootLength = 0;
		if (Path::IsAbsolute(Path))
		{
			const wchar_t* root_start = wpath.c_str();
			wchar_t* root_end;
			const HRESULT hr = PathCchSkipRoot(const_cast<wchar_t*>(root_start), &root_end);
			if (FAILED(hr))
			{
				Error::SetHResult(error, "PathCchSkipRoot() failed: ", hr);
				return false;
			}
			rootLength = static_cast<size_t>(root_end - root_start);

			// copy path root
			tempPath.append(wpath, 0, rootLength);
		}

		// create directories along the path
<<<<<<< HEAD
		for (; i < pathLength; i++)
=======
		for (size_t i = rootLength; i < pathLength; i++)
>>>>>>> 0cf4b768
		{
			if (wpath[i] == L'\\' || wpath[i] == L'/')
			{
				const BOOL result = CreateDirectoryW(tempPath.c_str(), nullptr);
				if (!result)
				{
					lastError = GetLastError();
					if (lastError != ERROR_ALREADY_EXISTS) // fine, continue to next path segment
					{
						Error::SetWin32(error, "CreateDirectoryW() failed: ", lastError);
						return false;
					}
				}

				// replace / with \.
				tempPath.push_back('\\');
			}
			else
			{
				tempPath.push_back(wpath[i]);
			}
		}

		// re-create the end if it's not a separator, check / as well because windows can interpret them
		if (wpath[pathLength - 1] != L'\\' && wpath[pathLength - 1] != L'/')
		{
			const BOOL result = CreateDirectoryW(wpath.c_str(), nullptr);
			if (!result)
			{
				lastError = GetLastError();
				if (lastError != ERROR_ALREADY_EXISTS)
				{
					Error::SetWin32(error, "CreateDirectoryW() failed: ", lastError);
					return false;
				}
			}
		}

		// ok
		return true;
	}
	else
	{
		// unhandled error
		Error::SetWin32(error, "CreateDirectoryW() failed: ", lastError);
		return false;
	}
}

bool FileSystem::DeleteFilePath(const char* path, Error* error)
{
	if (path[0] == '\0')
	{
		Error::SetStringView(error, "Path is empty.");
		return false;
	}

	const std::wstring wpath = GetWin32Path(path);
	const DWORD fileAttributes = GetFileAttributesW(wpath.c_str());
	if (fileAttributes == INVALID_FILE_ATTRIBUTES || fileAttributes & FILE_ATTRIBUTE_DIRECTORY)
	{
		Error::SetStringView(error, "File does not exist.");
		return false;
	}

	if (!DeleteFileW(wpath.c_str()))
	{
		Error::SetWin32(error, "DeleteFileW() failed: ", GetLastError());
		return false;
	}

	return true;
}

bool FileSystem::RenamePath(const char* old_path, const char* new_path, Error* error)
{
	const std::wstring old_wpath = GetWin32Path(old_path);
	const std::wstring new_wpath = GetWin32Path(new_path);

	if (!MoveFileExW(old_wpath.c_str(), new_wpath.c_str(), MOVEFILE_REPLACE_EXISTING))
	{
		const DWORD err = GetLastError();
		Error::SetWin32(error, "MoveFileExW() failed: ", err);
		Console.Error("MoveFileEx('%s', '%s') failed: %08X", old_path, new_path, err);
		return false;
	}

	return true;
}

bool FileSystem::DeleteDirectory(const char* path)
{
	const std::wstring wpath = GetWin32Path(path);
	return RemoveDirectoryW(wpath.c_str());
}

std::string FileSystem::GetProgramPath()
{
	std::wstring buffer;
	buffer.resize(MAX_PATH);

	// Fall back to the main module if this fails.
	HMODULE module = nullptr;
	GetModuleHandleExW(GET_MODULE_HANDLE_EX_FLAG_FROM_ADDRESS | GET_MODULE_HANDLE_EX_FLAG_UNCHANGED_REFCOUNT,
		reinterpret_cast<LPCWSTR>(&GetProgramPath), &module);

	for (;;)
	{
		DWORD nChars = GetModuleFileNameW(module, buffer.data(), static_cast<DWORD>(buffer.size()));
		if (nChars == static_cast<DWORD>(buffer.size()) && GetLastError() == ERROR_INSUFFICIENT_BUFFER)
		{
			buffer.resize(buffer.size() * 2);
			continue;
		}

		buffer.resize(nChars);
		break;
	}

	// Windows symlinks don't behave silly like Linux, so no need to RealPath() it.
	return StringUtil::WideStringToUTF8String(buffer);
}

std::string FileSystem::GetWorkingDirectory()
{
	DWORD required_size = GetCurrentDirectoryW(0, nullptr);
	if (!required_size)
		return {};

	std::wstring buffer;
	buffer.resize(required_size - 1);

	if (!GetCurrentDirectoryW(static_cast<DWORD>(buffer.size() + 1), buffer.data()))
		return {};

	return StringUtil::WideStringToUTF8String(buffer);
}

bool FileSystem::SetWorkingDirectory(const char* path)
{
	const std::wstring wpath = GetWin32Path(path);
	return (SetCurrentDirectoryW(wpath.c_str()) == TRUE);
}

bool FileSystem::SetPathCompression(const char* path, bool enable)
{
	const std::wstring wpath = GetWin32Path(path);
	const DWORD attrs = GetFileAttributesW(wpath.c_str());
	if (attrs == INVALID_FILE_ATTRIBUTES)
		return false;

	const bool isCompressed = (attrs & FILE_ATTRIBUTE_COMPRESSED) != 0;
	if (enable == isCompressed)
	{
		// already compressed/not compressed
		return true;
	}

	const bool isFile = !(attrs & FILE_ATTRIBUTE_DIRECTORY);
	const DWORD flags = isFile ? FILE_ATTRIBUTE_NORMAL : (FILE_FLAG_BACKUP_SEMANTICS | FILE_ATTRIBUTE_DIRECTORY);

	const HANDLE handle = CreateFileW(wpath.c_str(),
		FILE_GENERIC_WRITE | FILE_GENERIC_READ,
		FILE_SHARE_READ | FILE_SHARE_DELETE,
		nullptr,
		OPEN_EXISTING,
		flags,
		nullptr);
	if (handle == INVALID_HANDLE_VALUE)
		return false;

	DWORD bytesReturned = 0;
	DWORD compressMode = enable ? COMPRESSION_FORMAT_DEFAULT : COMPRESSION_FORMAT_NONE;

	bool result = DeviceIoControl(
		handle, FSCTL_SET_COMPRESSION,
		&compressMode, 2, nullptr, 0,
		&bytesReturned, nullptr);

	CloseHandle(handle);
	return result;
}

#else

// No 32-bit file offsets breaking stuff please.
static_assert(sizeof(off_t) == sizeof(s64));

static u32 RecursiveFindFiles(const char* OriginPath, const char* ParentPath, const char* Path, const char* Pattern,
	u32 Flags, FileSystem::FindResultsArray* pResults, std::vector<std::string>& visited)
{
	std::string tempStr;
	if (Path)
	{
		if (ParentPath)
			tempStr = fmt::format("{}/{}/{}", OriginPath, ParentPath, Path);
		else
			tempStr = fmt::format("{}/{}", OriginPath, Path);
	}
	else
	{
		tempStr = fmt::format("{}", OriginPath);
	}

	DIR* pDir = opendir(tempStr.c_str());
	if (!pDir)
		return 0;

	// small speed optimization for '*' case
	bool hasWildCards = false;
	bool wildCardMatchAll = false;
	u32 nFiles = 0;
	if (std::strpbrk(Pattern, "*?"))
	{
		hasWildCards = true;
		wildCardMatchAll = (std::strcmp(Pattern, "*") == 0);
	}

	// iterate results
	struct dirent* pDirEnt;
	while ((pDirEnt = readdir(pDir)) != nullptr)
	{
		if (pDirEnt->d_name[0] == '.')
		{
			if (pDirEnt->d_name[1] == '\0' || (pDirEnt->d_name[1] == '.' && pDirEnt->d_name[2] == '\0'))
				continue;

			if (!(Flags & FILESYSTEM_FIND_HIDDEN_FILES))
				continue;
		}

		std::string full_path;
		if (ParentPath)
			full_path = fmt::format("{}/{}/{}/{}", OriginPath, ParentPath, Path, pDirEnt->d_name);
		else if (Path)
			full_path = fmt::format("{}/{}/{}", OriginPath, Path, pDirEnt->d_name);
		else
			full_path = fmt::format("{}/{}", OriginPath, pDirEnt->d_name);

		FILESYSTEM_FIND_DATA outData;
		outData.Attributes = 0;

		struct stat sDir;
		if (stat(full_path.c_str(), &sDir) < 0)
			continue;

		if (S_ISDIR(sDir.st_mode))
		{
			if (Flags & FILESYSTEM_FIND_RECURSIVE)
			{
				// check that we're not following an infinite symbolic link loop
				if (std::string real_recurse_dir = Path::RealPath(full_path);
					real_recurse_dir.empty() || std::find(visited.begin(), visited.end(), real_recurse_dir) == visited.end())
				{
					if (!real_recurse_dir.empty())
						visited.push_back(std::move(real_recurse_dir));

					// recurse into this directory
					if (ParentPath)
					{
						const std::string recursive_dir = fmt::format("{}/{}", ParentPath, Path);
						nFiles += RecursiveFindFiles(OriginPath, recursive_dir.c_str(), pDirEnt->d_name, Pattern, Flags, pResults, visited);
					}
					else
					{
						nFiles += RecursiveFindFiles(OriginPath, Path, pDirEnt->d_name, Pattern, Flags, pResults, visited);
					}
				}
			}

			if (!(Flags & FILESYSTEM_FIND_FOLDERS))
				continue;

			outData.Attributes |= FILESYSTEM_FILE_ATTRIBUTE_DIRECTORY;
		}
		else
		{
			if (!(Flags & FILESYSTEM_FIND_FILES))
				continue;
		}

		outData.Size = static_cast<u64>(sDir.st_size);
		outData.CreationTime = sDir.st_ctime;
		outData.ModificationTime = sDir.st_mtime;

		// match the filename
		if (hasWildCards)
		{
			if (!wildCardMatchAll && !StringUtil::WildcardMatch(pDirEnt->d_name, Pattern))
				continue;
		}
		else
		{
			if (std::strcmp(pDirEnt->d_name, Pattern) != 0)
				continue;
		}

		// add file to list
		if (!(Flags & FILESYSTEM_FIND_RELATIVE_PATHS))
		{
			outData.FileName = std::move(full_path);
		}
		else
		{
			if (ParentPath)
				outData.FileName = fmt::format("{}/{}/{}", ParentPath, Path, pDirEnt->d_name);
			else if (Path)
				outData.FileName = fmt::format("{}/{}", Path, pDirEnt->d_name);
			else
				outData.FileName = pDirEnt->d_name;
		}

		nFiles++;
		pResults->push_back(std::move(outData));
	}

	closedir(pDir);
	return nFiles;
}

bool FileSystem::FindFiles(const char* path, const char* pattern, u32 flags, FindResultsArray* results)
{
	// has a path
	if (path[0] == '\0')
		return false;

	// clear result array
	if (!(flags & FILESYSTEM_FIND_KEEP_ARRAY))
		results->clear();

	// add self if recursive, we don't want to visit it twice
	std::vector<std::string> visited;
	if (flags & FILESYSTEM_FIND_RECURSIVE)
	{
		std::string real_path = Path::RealPath(path);
		if (!real_path.empty())
			visited.push_back(std::move(real_path));
	}

	// enter the recursive function
	if (RecursiveFindFiles(path, nullptr, nullptr, pattern, flags, results, visited) == 0)
		return false;

	if (flags & FILESYSTEM_FIND_SORT_BY_NAME)
	{
		std::sort(results->begin(), results->end(), [](const FILESYSTEM_FIND_DATA& lhs, const FILESYSTEM_FIND_DATA& rhs) {
			// directories first
			if ((lhs.Attributes & FILESYSTEM_FILE_ATTRIBUTE_DIRECTORY) !=
				(rhs.Attributes & FILESYSTEM_FILE_ATTRIBUTE_DIRECTORY))
			{
				return ((lhs.Attributes & FILESYSTEM_FILE_ATTRIBUTE_DIRECTORY) != 0);
			}

			return (StringUtil::Strcasecmp(lhs.FileName.c_str(), rhs.FileName.c_str()) < 0);
		});
	}

	return true;
}

bool FileSystem::StatFile(const char* path, struct stat* st)
{
	return stat(path, st) == 0;
}

bool FileSystem::StatFile(std::FILE* fp, struct stat* st)
{
	const int fd = fileno(fp);
	if (fd < 0)
		return false;

	return fstat(fd, st) == 0;
}

bool FileSystem::StatFile(const char* path, FILESYSTEM_STAT_DATA* sd)
{
	// has a path
	if (path[0] == '\0')
		return false;

	// stat file
	struct stat sysStatData;
	if (stat(path, &sysStatData) < 0)
		return false;

	// parse attributes
	sd->CreationTime = sysStatData.st_ctime;
	sd->ModificationTime = sysStatData.st_mtime;
	sd->Attributes = 0;
	if (S_ISDIR(sysStatData.st_mode))
		sd->Attributes |= FILESYSTEM_FILE_ATTRIBUTE_DIRECTORY;

	// parse size
	if (S_ISREG(sysStatData.st_mode))
		sd->Size = sysStatData.st_size;
	else
		sd->Size = 0;

	// ok
	return true;
}

bool FileSystem::StatFile(std::FILE* fp, FILESYSTEM_STAT_DATA* sd)
{
	const int fd = fileno(fp);
	if (fd < 0)
		return false;

	// stat file
	struct stat sysStatData;
	if (fstat(fd, &sysStatData) < 0)
		return false;

	// parse attributes
	sd->CreationTime = sysStatData.st_ctime;
	sd->ModificationTime = sysStatData.st_mtime;
	sd->Attributes = 0;
	if (S_ISDIR(sysStatData.st_mode))
		sd->Attributes |= FILESYSTEM_FILE_ATTRIBUTE_DIRECTORY;

	// parse size
	if (S_ISREG(sysStatData.st_mode))
		sd->Size = sysStatData.st_size;
	else
		sd->Size = 0;

	// ok
	return true;
}

bool FileSystem::FileExists(const char* path)
{
	// has a path
	if (path[0] == '\0')
		return false;

	// stat file
	struct stat sysStatData;
	if (stat(path, &sysStatData) < 0)
		return false;

	if (S_ISDIR(sysStatData.st_mode))
		return false;
	else
		return true;
}

bool FileSystem::DirectoryExists(const char* path)
{
	// has a path
	if (path[0] == '\0')
		return false;

	// stat file
	struct stat sysStatData;
	if (stat(path, &sysStatData) < 0)
		return false;

	if (S_ISDIR(sysStatData.st_mode))
		return true;
	else
		return false;
}

bool FileSystem::IsRealDirectory(const char* path)
{
	struct stat sysStatData;
	if (lstat(path, &sysStatData) < 0)
		return false;

	return (S_ISDIR(sysStatData.st_mode) && !S_ISLNK(sysStatData.st_mode));
}

bool FileSystem::DirectoryIsEmpty(const char* path)
{
	DIR* pDir = opendir(path);
	if (pDir == nullptr)
		return true;

	// iterate results
	struct dirent* pDirEnt;
	while ((pDirEnt = readdir(pDir)) != nullptr)
	{
		if (pDirEnt->d_name[0] == '.')
		{
			if (pDirEnt->d_name[1] == '\0' || (pDirEnt->d_name[1] == '.' && pDirEnt->d_name[2] == '\0'))
				continue;
		}

		closedir(pDir);
		return false;
	}

	closedir(pDir);
	return true;
}

bool FileSystem::CreateDirectoryPath(const char* path, bool recursive, Error* error)
{
	// has a path
	const size_t pathLength = std::strlen(path);
	if (pathLength == 0)
		return false;

	// try just flat-out, might work if there's no other segments that have to be made
	if (mkdir(path, 0777) == 0)
		return true;

	// check error
	int lastError = errno;
	if (lastError == EEXIST)
	{
		// check the attributes
		struct stat sysStatData;
		if (stat(path, &sysStatData) == 0 && S_ISDIR(sysStatData.st_mode))
			return true;
	}

	if (!recursive)
	{
		Error::SetErrno(error, "mkdir() failed: ", lastError);
		return false;
	}

	if (lastError == ENOENT)
	{
		// part of the path does not exist, so we'll create the parent folders, then
		// the full path again.
		std::string tempPath;
		tempPath.reserve(pathLength);

		// create directories along the path
		for (size_t i = 0; i < pathLength; i++)
		{
			if (i > 0 && path[i] == '/')
			{
				if (mkdir(tempPath.c_str(), 0777) < 0)
				{
					lastError = errno;
					if (lastError != EEXIST) // fine, continue to next path segment
					{
						Error::SetErrno(error, "mkdir() failed: ", lastError);
						return false;
					}
				}
			}

			tempPath.push_back(path[i]);
		}

		// re-create the end if it's not a separator, check / as well because windows can interpret them
		if (path[pathLength - 1] != '/')
		{
			if (mkdir(path, 0777) < 0)
			{
				lastError = errno;
				if (lastError != EEXIST)
				{
					Error::SetErrno(error, "mkdir() failed: ", lastError);
					return false;
				}
			}
		}

		// ok
		return true;
	}
	else
	{
		// unhandled error
		Error::SetErrno(error, "mkdir() failed: ", lastError);
		return false;
	}
}

bool FileSystem::DeleteFilePath(const char* path, Error* error)
{
	if (path[0] == '\0')
	{
		Error::SetStringView(error, "Path is empty.");
		return false;
	}

	struct stat sysStatData;
	if (stat(path, &sysStatData) != 0 || S_ISDIR(sysStatData.st_mode))
	{
		Error::SetStringView(error, "File does not exist.");
		return false;
	}

	if (unlink(path) != 0)
	{
		Error::SetErrno(error, "unlink() failed: ", errno);
		return false;
	}

	return true;
}

bool FileSystem::RenamePath(const char* old_path, const char* new_path, Error* error)
{
	if (old_path[0] == '\0' || new_path[0] == '\0')
	{
		Error::SetStringView(error, "Path is empty.");
		return false;
	}

	if (rename(old_path, new_path) != 0)
	{
		const int err = errno;
		Error::SetErrno(error, "rename() failed: ", err);
		Console.Error("rename('%s', '%s') failed: %d", old_path, new_path, err);
		return false;
	}

	return true;
}

bool FileSystem::DeleteDirectory(const char* path)
{
	if (path[0] == '\0')
		return false;

	struct stat sysStatData;
	if (stat(path, &sysStatData) != 0 || !S_ISDIR(sysStatData.st_mode))
		return false;

	return (rmdir(path) == 0);
}

std::string FileSystem::GetProgramPath()
{
#if defined(__linux__)
	static const char* exeFileName = "/proc/self/exe";

	int curSize = PATH_MAX;
	char* buffer = static_cast<char*>(std::realloc(nullptr, curSize));
	for (;;)
	{
		int len = readlink(exeFileName, buffer, curSize);
		if (len < 0)
		{
			std::free(buffer);
			return {};
		}
		else if (len < curSize)
		{
			buffer[len] = '\0';
			std::string ret(buffer, len);
			std::free(buffer);
			return ret;
		}

		curSize *= 2;
		buffer = static_cast<char*>(std::realloc(buffer, curSize));
	}

#elif defined(__APPLE__)

	int curSize = PATH_MAX;
	char* buffer = static_cast<char*>(std::realloc(nullptr, curSize));
	for (;;)
	{
		u32 nChars = curSize - 1;
		int res = _NSGetExecutablePath(buffer, &nChars);
		if (res == 0)
		{
			buffer[nChars] = 0;

			char* resolvedBuffer = realpath(buffer, nullptr);
			if (resolvedBuffer == nullptr)
			{
				std::free(buffer);
				return {};
			}

			std::string ret(buffer);
			std::free(buffer);
			return ret;
		}

		curSize *= 2;
		buffer = static_cast<char*>(std::realloc(buffer, curSize + 1));
	}

#elif defined(__FreeBSD__)
	int mib[4] = {CTL_KERN, KERN_PROC, KERN_PROC_PATHNAME, -1};
	char buffer[PATH_MAX];
	size_t cb = sizeof(buffer) - 1;
	int res = sysctl(mib, std::size(mib), buffer, &cb, nullptr, 0);
	if (res != 0)
		return {};

	buffer[cb] = '\0';
	return buffer;
#else
	return {};
#endif
}

std::string FileSystem::GetWorkingDirectory()
{
	std::string buffer;
	buffer.resize(PATH_MAX);
	while (!getcwd(buffer.data(), buffer.size()))
	{
		if (errno != ERANGE)
			return {};

		buffer.resize(buffer.size() * 2);
	}

	buffer.resize(std::strlen(buffer.c_str())); // Remove excess nulls
	return buffer;
}

bool FileSystem::SetWorkingDirectory(const char* path)
{
	return (chdir(path) == 0);
}

bool FileSystem::SetPathCompression(const char* path, bool enable)
{
	return false;
}

FileSystem::POSIXLock::POSIXLock(int fd)
{
	if (lockf(fd, F_LOCK, 0) == 0)
	{
		m_fd = fd;
	}
	else
	{
		Console.Error("lockf() failed: %d", errno);
		m_fd = -1;
	}
}

FileSystem::POSIXLock::POSIXLock(std::FILE* fp)
{
	m_fd = fileno(fp);
	if (m_fd >= 0)
	{
		if (lockf(m_fd, F_LOCK, 0) != 0)
		{
			Console.Error("lockf() failed: %d", errno);
			m_fd = -1;
		}
	}
}

FileSystem::POSIXLock::~POSIXLock()
{
	if (m_fd >= 0)
		lockf(m_fd, F_ULOCK, m_fd);
}

#endif<|MERGE_RESOLUTION|>--- conflicted
+++ resolved
@@ -1731,15 +1731,6 @@
 		const size_t pathLength = wpath.size();
 		std::wstring tempPath;
 		tempPath.reserve(pathLength);
-		size_t i = 0;
-
-		// skip over a prefix like "C:\"
-		auto k = wpath.find(L":\\");
-		if (k != std::wstring::npos)
-		{
-			i = k + 2;
-			tempPath = wpath.substr(0, i);
-		}
 
 		// for absolute paths, we need to skip over the path root
 		size_t rootLength = 0;
@@ -1760,11 +1751,7 @@
 		}
 
 		// create directories along the path
-<<<<<<< HEAD
-		for (; i < pathLength; i++)
-=======
 		for (size_t i = rootLength; i < pathLength; i++)
->>>>>>> 0cf4b768
 		{
 			if (wpath[i] == L'\\' || wpath[i] == L'/')
 			{
