--- conflicted
+++ resolved
@@ -114,15 +114,9 @@
 	u32 microSize;	// VU Micro Memory Size
 	u32 progSize;	// VU Micro Program Size (microSize/8)
 	u32 cacheAddr;	// VU Cache Start Address
-<<<<<<< HEAD
-	static const u32 cacheSize = 0x400000; // VU Cache Size
-
-	microProgManager<0x800> prog; // Micro Program Data
-=======
 	static const u32 cacheSize = 0x500000; // VU Cache Size
 
 	microProgManager<0x1000> prog; // Micro Program Data
->>>>>>> 382431eb
 	
 	VURegs*	regs;		 // VU Regs Struct
 	u8*		cache;		 // Dynarec Cache Start (where we will start writing the recompiled code to)
