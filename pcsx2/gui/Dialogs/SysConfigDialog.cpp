--- conflicted
+++ resolved
@@ -95,14 +95,8 @@
 	CreateListbook( wxGetApp().GetImgList_Config() );
 	const AppImageIds::ConfigIds& cfgid( wxGetApp().GetImgId().Config );
 
-<<<<<<< HEAD
 	AddPage<PluginSelectorPanel>	( pxL("Plugins"),		cfgid.Plugins );
 	AddPage<BiosSelectorPanel>		( pxL("BIOS"),			cfgid.Cpu );
-	AddPage<StandardPathsPanel>		( pxL("Folders"),		cfgid.Paths );
-=======
-	AddPage<PluginSelectorPanel>	( wxLt("Plugins"),		cfgid.Plugins );
-	AddPage<BiosSelectorPanel>		( wxLt("BIOS"),			cfgid.Cpu );
->>>>>>> 056844fe
 
 	AddListbook();
 	AddOkCancel();
@@ -119,8 +113,8 @@
 	CreateListbook( wxGetApp().GetImgList_Config() );
 	const AppImageIds::ConfigIds& cfgid( wxGetApp().GetImgId().Config );
 
-	AddPage<StandardPathsPanel>		( wxLt("Appearance"),	cfgid.Appearance );
-	AddPage<StandardPathsPanel>		( wxLt("Folders"),		cfgid.Paths );
+	AddPage<StandardPathsPanel>		( pxL("Appearance"),	cfgid.Appearance );
+	AddPage<StandardPathsPanel>		( pxL("Folders"),		cfgid.Paths );
 
 	AddListbook();
 	AddOkCancel();
